import warnings
import py
import pytest
from _pytest.recwarn import WarningsRecorder


def test_recwarn_functional(testdir):
    reprec = testdir.inline_runsource("""
        import warnings
        oldwarn = warnings.showwarning
        def test_method(recwarn):
            assert warnings.showwarning != oldwarn
            warnings.warn("hello")
            warn = recwarn.pop()
            assert isinstance(warn.message, UserWarning)
        def test_finalized():
            assert warnings.showwarning == oldwarn
    """)
    res = reprec.countoutcomes()
    assert tuple(res) == (2, 0, 0), res


class TestWarningsRecorderChecker(object):
    def test_recording(self, recwarn):
        showwarning = py.std.warnings.showwarning
        rec = WarningsRecorder()
        with rec:
            assert py.std.warnings.showwarning != showwarning
            assert not rec.list
            py.std.warnings.warn_explicit("hello", UserWarning, "xyz", 13)
            assert len(rec.list) == 1
            py.std.warnings.warn(DeprecationWarning("hello"))
            assert len(rec.list) == 2
            warn = rec.pop()
            assert str(warn.message) == "hello"
            l = rec.list
            rec.clear()
            assert len(rec.list) == 0
            assert l is rec.list
            pytest.raises(AssertionError, "rec.pop()")

        assert showwarning == py.std.warnings.showwarning

    def test_typechecking(self):
        from _pytest.recwarn import WarningsChecker
        with pytest.raises(TypeError):
            WarningsChecker(5)
        with pytest.raises(TypeError):
            WarningsChecker(('hi', RuntimeWarning))
        with pytest.raises(TypeError):
            WarningsChecker([DeprecationWarning, RuntimeWarning])

    def test_invalid_enter_exit(self):
        # wrap this test in WarningsRecorder to ensure warning state gets reset
        with WarningsRecorder():
            with pytest.raises(RuntimeError):
                rec = WarningsRecorder()
                rec.__exit__(None, None, None)  # can't exit before entering

            with pytest.raises(RuntimeError):
                rec = WarningsRecorder()
                with rec:
                    with rec:
                        pass  # can't enter twice


class TestDeprecatedCall(object):
    """test pytest.deprecated_call()"""

    def dep(self, i):
        if i == 0:
            py.std.warnings.warn("is deprecated", DeprecationWarning)
        return 42

    def dep_explicit(self, i):
        if i == 0:
            py.std.warnings.warn_explicit("dep_explicit", category=DeprecationWarning,
                                          filename="hello", lineno=3)

<<<<<<< HEAD
class TestDeprecatedCall(object):

=======
>>>>>>> ffa57253
    def test_deprecated_call_raises(self):
        with pytest.raises(AssertionError) as excinfo:
            pytest.deprecated_call(self.dep, 3)
        assert str(excinfo).find("did not produce") != -1

    def test_deprecated_call(self):
        pytest.deprecated_call(self.dep, 0)

    def test_deprecated_call_ret(self):
        ret = pytest.deprecated_call(self.dep, 0)
        assert ret == 42

    def test_deprecated_call_preserves(self):
        onceregistry = py.std.warnings.onceregistry.copy()
        filters = py.std.warnings.filters[:]
        warn = py.std.warnings.warn
        warn_explicit = py.std.warnings.warn_explicit
        self.test_deprecated_call_raises()
        self.test_deprecated_call()
        assert onceregistry == py.std.warnings.onceregistry
        assert filters == py.std.warnings.filters
        assert warn is py.std.warnings.warn
        assert warn_explicit is py.std.warnings.warn_explicit

    def test_deprecated_explicit_call_raises(self):
        with pytest.raises(AssertionError):
            pytest.deprecated_call(self.dep_explicit, 3)

    def test_deprecated_explicit_call(self):
        pytest.deprecated_call(self.dep_explicit, 0)
        pytest.deprecated_call(self.dep_explicit, 0)

    def test_deprecated_call_as_context_manager_no_warning(self):
        with pytest.raises(pytest.fail.Exception) as ex:
            with pytest.deprecated_call():
                dep(1)
        assert str(ex.value) == "DID NOT WARN"

    def test_deprecated_call_as_context_manager(self):
        with pytest.deprecated_call():
            dep(0)

    def test_deprecated_call_pending(self):
        def f():
            py.std.warnings.warn(PendingDeprecationWarning("hi"))
        pytest.deprecated_call(f)

    def test_deprecated_call_specificity(self):
        other_warnings = [Warning, UserWarning, SyntaxWarning, RuntimeWarning,
                          FutureWarning, ImportWarning, UnicodeWarning]
        for warning in other_warnings:
            def f():
                py.std.warnings.warn(warning("hi"))
            with pytest.raises(AssertionError):
                pytest.deprecated_call(f)

    def test_deprecated_function_already_called(self, testdir):
        """deprecated_call should be able to catch a call to a deprecated
        function even if that function has already been called in the same
        module. See #1190.
        """
        testdir.makepyfile("""
            import warnings
            import pytest

            def deprecated_function():
                warnings.warn("deprecated", DeprecationWarning)

            def test_one():
                deprecated_function()

            def test_two():
                pytest.deprecated_call(deprecated_function)
        """)
        result = testdir.runpytest()
        result.stdout.fnmatch_lines('*=== 2 passed in *===')


class TestWarns(object):
    def test_strings(self):
        # different messages, b/c Python suppresses multiple identical warnings
        source1 = "warnings.warn('w1', RuntimeWarning)"
        source2 = "warnings.warn('w2', RuntimeWarning)"
        source3 = "warnings.warn('w3', RuntimeWarning)"
        pytest.warns(RuntimeWarning, source1)
        pytest.raises(pytest.fail.Exception,
                      lambda: pytest.warns(UserWarning, source2))
        pytest.warns(RuntimeWarning, source3)

    def test_function(self):
        pytest.warns(SyntaxWarning,
                     lambda msg: warnings.warn(msg, SyntaxWarning), "syntax")

    def test_warning_tuple(self):
        pytest.warns((RuntimeWarning, SyntaxWarning),
                     lambda: warnings.warn('w1', RuntimeWarning))
        pytest.warns((RuntimeWarning, SyntaxWarning),
                     lambda: warnings.warn('w2', SyntaxWarning))
        pytest.raises(pytest.fail.Exception,
                      lambda: pytest.warns(
                          (RuntimeWarning, SyntaxWarning),
                          lambda: warnings.warn('w3', UserWarning)))

    def test_as_contextmanager(self):
        with pytest.warns(RuntimeWarning):
            warnings.warn("runtime", RuntimeWarning)

        with pytest.raises(pytest.fail.Exception):
            with pytest.warns(RuntimeWarning):
                warnings.warn("user", UserWarning)

        with pytest.raises(pytest.fail.Exception):
            with pytest.warns(UserWarning):
                warnings.warn("runtime", RuntimeWarning)

        with pytest.warns(UserWarning):
            warnings.warn("user", UserWarning)

    def test_record(self):
        with pytest.warns(UserWarning) as record:
            warnings.warn("user", UserWarning)

        assert len(record) == 1
        assert str(record[0].message) == "user"

    def test_record_only(self):
        with pytest.warns(None) as record:
            warnings.warn("user", UserWarning)
            warnings.warn("runtime", RuntimeWarning)

        assert len(record) == 2
        assert str(record[0].message) == "user"
        assert str(record[1].message) == "runtime"

    def test_double_test(self, testdir):
        """If a test is run again, the warning should still be raised"""
        testdir.makepyfile('''
            import pytest
            import warnings

            @pytest.mark.parametrize('run', [1, 2])
            def test(run):
                with pytest.warns(RuntimeWarning):
                    warnings.warn("runtime", RuntimeWarning)
        ''')
        result = testdir.runpytest()
        result.stdout.fnmatch_lines(['*2 passed in*'])<|MERGE_RESOLUTION|>--- conflicted
+++ resolved
@@ -77,11 +77,6 @@
             py.std.warnings.warn_explicit("dep_explicit", category=DeprecationWarning,
                                           filename="hello", lineno=3)
 
-<<<<<<< HEAD
-class TestDeprecatedCall(object):
-
-=======
->>>>>>> ffa57253
     def test_deprecated_call_raises(self):
         with pytest.raises(AssertionError) as excinfo:
             pytest.deprecated_call(self.dep, 3)
