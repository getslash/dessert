<<<<<<< HEAD
2.7.0.dev (compared to 2.6.4)
-----------------------------

- add ability to set command line options by environment variable PYTEST_ADDOPTS.

- fix issue655: work around different ways that cause python2/3
  to leak sys.exc_info into fixtures/tests causing failures in 3rd party code

- fix issue615: assertion re-writing did not correctly escape % signs
  when formatting boolean operations, which tripped over mixing
  booleans with modulo operators.  Thanks to Tom Viner for the report,
  triaging and fix.

- implement issue351: add ability to specify parametrize ids as a callable
  to generate custom test ids.  Thanks Brianna Laugher for the idea and
  implementation.

- introduce and document new hookwrapper mechanism useful for plugins
  which want to wrap the execution of certain hooks for their purposes.
  This supersedes the undocumented ``__multicall__`` protocol which
  pytest itself and some external plugins use.  Note that pytest-2.8
  is scheduled to drop supporting the old ``__multicall__``
  and only support the hookwrapper protocol.

- use hookwrapper mechanism in builtin pytest plugins.

- add a doctest ini option for doctest flags, thanks Holger Peters.

- add note to docs that if you want to mark a parameter and the
  parameter is a callable, you also need to pass in a reason to disambiguate
  it from the "decorator" case.  Thanks Tom Viner.

- "python_classes" and "python_functions" options now support glob-patterns
 for test discovery, as discussed in issue600. Thanks Ldiary Translations.


=======
>>>>>>> 74931662
2.6.4
----------

- Improve assertion failure reporting on iterables, by using ndiff and
  pprint.

- removed outdated japanese docs from source tree.

- docs for "pytest_addhooks" hook.  Thanks Bruno Oliveira.

- updated plugin index docs.  Thanks Bruno Oliveira.

- fix issue557: with "-k" we only allow the old style "-" for negation
  at the beginning of strings and even that is deprecated.  Use "not" instead.
  This should allow to pick parametrized tests where "-" appeared in the parameter.

- fix issue604: Escape % character in the assertion message.

- fix issue620: add explanation in the --genscript target about what
  the binary blob means. Thanks Dinu Gherman.

- fix issue614: fixed pastebin support.

<<<<<<< HEAD
=======

>>>>>>> 74931662
2.6.3
-----------

- fix issue575: xunit-xml was reporting collection errors as failures
  instead of errors, thanks Oleg Sinyavskiy.

- fix issue582: fix setuptools example, thanks Laszlo Papp and Ronny
  Pfannschmidt.

- Fix infinite recursion bug when pickling capture.EncodedFile, thanks
  Uwe Schmitt.

- fix issue589: fix bad interaction with numpy and others when showing
  exceptions.  Check for precise "maximum recursion depth exceed" exception
  instead of presuming any RuntimeError is that one (implemented in py
  dep).  Thanks Charles Cloud for analysing the issue.

- fix conftest related fixture visibility issue: when running with a
  CWD outside a test package pytest would get fixture discovery wrong.
  Thanks to Wolfgang Schnerring for figuring out a reproducable example.

- Introduce pytest_enter_pdb hook (needed e.g. by pytest_timeout to cancel the
  timeout when interactively entering pdb).  Thanks Wolfgang Schnerring.

- check xfail/skip also with non-python function test items. Thanks
  Floris Bruynooghe.

2.6.2
-----------

- Added function pytest.freeze_includes(), which makes it easy to embed
  pytest into executables using tools like cx_freeze.
  See docs for examples and rationale. Thanks Bruno Oliveira.

- Improve assertion rewriting cache invalidation precision.

- fixed issue561: adapt autouse fixture example for python3.

- fixed issue453: assertion rewriting issue with __repr__ containing
  "\n{", "\n}" and "\n~".

- fix issue560: correctly display code if an "else:" or "finally:" is
  followed by statements on the same line.

- Fix example in monkeypatch documentation, thanks t-8ch.

- fix issue572: correct tmpdir doc example for python3.

- Do not mark as universal wheel because Python 2.6 is different from
  other builds due to the extra argparse dependency.  Fixes issue566.
  Thanks sontek.

- Implement issue549: user-provided assertion messages now no longer
  replace the py.test introspection message but are shown in addition
  to them.

2.6.1
-----------------------------------

- No longer show line numbers in the --verbose output, the output is now
  purely the nodeid.  The line number is still shown in failure reports.
  Thanks Floris Bruynooghe.

- fix issue437 where assertion rewriting could cause pytest-xdist slaves
  to collect different tests. Thanks Bruno Oliveira.

- fix issue555: add "errors" attribute to capture-streams to satisfy
  some distutils and possibly other code accessing sys.stdout.errors.

- fix issue547 capsys/capfd also work when output capturing ("-s") is disabled.

- address issue170: allow pytest.mark.xfail(...) to specify expected exceptions via
  an optional "raises=EXC" argument where EXC can be a single exception
  or a tuple of exception classes.  Thanks David Mohr for the complete
  PR.

- fix integration of pytest with unittest.mock.patch decorator when
  it uses the "new" argument.  Thanks Nicolas Delaby for test and PR.

- fix issue with detecting conftest files if the arguments contain
  "::" node id specifications (copy pasted from "-v" output)

- fix issue544 by only removing "@NUM" at the end of "::" separated parts
  and if the part has an ".py" extension

- don't use py.std import helper, rather import things directly.
  Thanks Bruno Oliveira.

2.6
-----------------------------------

- Cache exceptions from fixtures according to their scope (issue 467).

- fix issue537: Avoid importing old assertion reinterpretation code by default.

- fix issue364: shorten and enhance tracebacks representation by default.
  The new "--tb=auto" option (default) will only display long tracebacks
  for the first and last entry.  You can get the old behaviour of printing
  all entries as long entries with "--tb=long".  Also short entries by
  default are now printed very similarly to "--tb=native" ones.

- fix issue514: teach assertion reinterpretation about private class attributes

- change -v output to include full node IDs of tests.  Users can copy
  a node ID from a test run, including line number, and use it as a
  positional argument in order to run only a single test.

- fix issue 475: fail early and comprehensible if calling
  pytest.raises with wrong exception type.

- fix issue516: tell in getting-started about current dependencies.

- cleanup setup.py a bit and specify supported versions. Thanks Jurko
  Gospodnetic for the PR.

- change XPASS colour to yellow rather then red when tests are run
  with -v.

- fix issue473: work around mock putting an unbound method into a class
  dict when double-patching.

- fix issue498: if a fixture finalizer fails, make sure that
  the fixture is still invalidated.

- fix issue453: the result of the pytest_assertrepr_compare hook now gets
  it's newlines escaped so that format_exception does not blow up.

- internal new warning system: pytest will now produce warnings when
  it detects oddities in your test collection or execution.
  Warnings are ultimately sent to a new pytest_logwarning hook which is
  currently only implemented by the terminal plugin which displays
  warnings in the summary line and shows more details when -rw (report on
  warnings) is specified.

- change skips into warnings for test classes with an __init__ and
  callables in test modules which look like a test but are not functions.

- fix issue436: improved finding of initial conftest files from command
  line arguments by using the result of parse_known_args rather than
  the previous flaky heuristics.  Thanks Marc Abramowitz for tests
  and initial fixing approaches in this area.

- fix issue #479: properly handle nose/unittest(2) SkipTest exceptions
  during collection/loading of test modules.  Thanks to Marc Schlaich
  for the complete PR.

- fix issue490: include pytest_load_initial_conftests in documentation
  and improve docstring.

- fix issue472: clarify that ``pytest.config.getvalue()`` cannot work
  if it's triggered ahead of command line parsing.

- merge PR123: improved integration with mock.patch decorator on tests.

- fix issue412: messing with stdout/stderr FD-level streams is now
  captured without crashes.

- fix issue483: trial/py33 works now properly.  Thanks Daniel Grana for PR.

- improve example for pytest integration with "python setup.py test"
  which now has a generic "-a" or "--pytest-args" option where you
  can pass additional options as a quoted string.  Thanks Trevor Bekolay.

- simplified internal capturing mechanism and made it more robust
  against tests or setups changing FD1/FD2, also better integrated
  now with pytest.pdb() in single tests.

- improvements to pytest's own test-suite leakage detection, courtesy of PRs
  from Marc Abramowitz

- fix issue492: avoid leak in test_writeorg.  Thanks Marc Abramowitz.

- fix issue493: don't run tests in doc directory with ``python setup.py test``
  (use tox -e doctesting for that)

- fix issue486: better reporting and handling of early conftest loading failures

- some cleanup and simplification of internal conftest handling.

- work a bit harder to break reference cycles when catching exceptions.
  Thanks Jurko Gospodnetic.

- fix issue443: fix skip examples to use proper comparison.  Thanks Alex
  Groenholm.

- support nose-style ``__test__`` attribute on modules, classes and
  functions, including unittest-style Classes.  If set to False, the
  test will not be collected.

- fix issue512: show "<notset>" for arguments which might not be set
  in monkeypatch plugin.  Improves output in documentation.


2.5.2
-----------------------------------

- fix issue409 -- better interoperate with cx_freeze by not
  trying to import from collections.abc which causes problems
  for py27/cx_freeze.  Thanks Wolfgang L. for reporting and tracking it down.

- fixed docs and code to use "pytest" instead of "py.test" almost everywhere.
  Thanks Jurko Gospodnetic for the complete PR.

- fix issue425: mention at end of "py.test -h" that --markers
  and --fixtures work according to specified test path (or current dir)

- fix issue413: exceptions with unicode attributes are now printed
  correctly also on python2 and with pytest-xdist runs. (the fix
  requires py-1.4.20)

- copy, cleanup and integrate py.io capture
  from pylib 1.4.20.dev2 (rev 13d9af95547e)

- address issue416: clarify docs as to conftest.py loading semantics

- fix issue429: comparing byte strings with non-ascii chars in assert
  expressions now work better.  Thanks Floris Bruynooghe.

- make capfd/capsys.capture private, its unused and shouldnt be exposed


2.5.1
-----------------------------------

- merge new documentation styling PR from Tobias Bieniek.

- fix issue403: allow parametrize of multiple same-name functions within
  a collection node.  Thanks Andreas Kloeckner and Alex Gaynor for reporting
  and analysis.

- Allow parameterized fixtures to specify the ID of the parameters by
  adding an ids argument to pytest.fixture() and pytest.yield_fixture().
  Thanks Floris Bruynooghe.

- fix issue404 by always using the binary xml escape in the junitxml
  plugin.  Thanks Ronny Pfannschmidt.

- fix issue407: fix addoption docstring to point to argparse instead of
  optparse. Thanks Daniel D. Wright.



2.5.0
-----------------------------------

- dropped python2.5 from automated release testing of pytest itself
  which means it's probably going to break soon (but still works
  with this release we believe).

- simplified and fixed implementation for calling finalizers when
  parametrized fixtures or function arguments are involved.  finalization
  is now performed lazily at setup time instead of in the "teardown phase".
  While this might sound odd at first, it helps to ensure that we are
  correctly handling setup/teardown even in complex code.  User-level code
  should not be affected unless it's implementing the pytest_runtest_teardown
  hook and expecting certain fixture instances are torn down within (very
  unlikely and would have been unreliable anyway).

- PR90: add --color=yes|no|auto option to force terminal coloring
  mode ("auto" is default).  Thanks Marc Abramowitz.

- fix issue319 - correctly show unicode in assertion errors.  Many
  thanks to Floris Bruynooghe for the complete PR.  Also means
  we depend on py>=1.4.19 now.

- fix issue396 - correctly sort and finalize class-scoped parametrized
  tests independently from number of methods on the class.

- refix issue323 in a better way -- parametrization should now never
  cause Runtime Recursion errors because the underlying algorithm
  for re-ordering tests per-scope/per-fixture is not recursive
  anymore (it was tail-call recursive before which could lead
  to problems for more than >966 non-function scoped parameters).

- fix issue290 - there is preliminary support now for parametrizing
  with repeated same values (sometimes useful to to test if calling
  a second time works as with the first time).

- close issue240 - document precisely how pytest module importing
  works, discuss the two common test directory layouts, and how it
  interacts with PEP420-namespace packages.

- fix issue246 fix finalizer order to be LIFO on independent fixtures
  depending on a parametrized higher-than-function scoped fixture.
  (was quite some effort so please bear with the complexity of this sentence :)
  Thanks Ralph Schmitt for the precise failure example.

- fix issue244 by implementing special index for parameters to only use
  indices for paramentrized test ids

- fix issue287 by running all finalizers but saving the exception
  from the first failing finalizer and re-raising it so teardown will
  still have failed.  We reraise the first failing exception because
  it might be the cause for other finalizers to fail.

- fix ordering when mock.patch or other standard decorator-wrappings
  are used with test methods.  This fixues issue346 and should
  help with random "xdist" collection failures.  Thanks to
  Ronny Pfannschmidt and Donald Stufft for helping to isolate it.

- fix issue357 - special case "-k" expressions to allow for
  filtering with simple strings that are not valid python expressions.
  Examples: "-k 1.3" matches all tests parametrized with 1.3.
  "-k None" filters all tests that have "None" in their name
  and conversely "-k 'not None'".
  Previously these examples would raise syntax errors.

- fix issue384 by removing the trial support code
  since the unittest compat enhancements allow
  trial to handle it on its own

- don't hide an ImportError when importing a plugin produces one.
  fixes issue375.

- fix issue275 - allow usefixtures and autouse fixtures
  for running doctest text files.

- fix issue380 by making --resultlog only rely on longrepr instead
  of the "reprcrash" attribute which only exists sometimes.

- address issue122: allow @pytest.fixture(params=iterator) by exploding
  into a list early on.

- fix pexpect-3.0 compatibility for pytest's own tests.
  (fixes issue386)

- allow nested parametrize-value markers, thanks James Lan for the PR.

- fix unicode handling with new monkeypatch.setattr(import_path, value)
  API.  Thanks Rob Dennis.  Fixes issue371.

- fix unicode handling with junitxml, fixes issue368.

- In assertion rewriting mode on Python 2, fix the detection of coding
  cookies. See issue #330.

- make "--runxfail" turn imperative pytest.xfail calls into no ops
  (it already did neutralize pytest.mark.xfail markers)

- refine pytest / pkg_resources interactions: The AssertionRewritingHook
  PEP302 compliant loader now registers itself with setuptools/pkg_resources
  properly so that the pkg_resources.resource_stream method works properly.
  Fixes issue366.  Thanks for the investigations and full PR to Jason R. Coombs.

- pytestconfig fixture is now session-scoped as it is the same object during the
  whole test run.  Fixes issue370.

- avoid one surprising case of marker malfunction/confusion::

      @pytest.mark.some(lambda arg: ...)
      def test_function():

  would not work correctly because pytest assumes @pytest.mark.some
  gets a function to be decorated already.  We now at least detect if this
  arg is an lambda and thus the example will work.  Thanks Alex Gaynor
  for bringing it up.

- xfail a test on pypy that checks wrong encoding/ascii (pypy does
  not error out). fixes issue385.

- internally make varnames() deal with classes's __init__,
  although it's not needed by pytest itself atm.  Also
  fix caching.  Fixes issue376.

- fix issue221 - handle importing of namespace-package with no
  __init__.py properly.

- refactor internal FixtureRequest handling to avoid monkeypatching.
  One of the positive user-facing effects is that the "request" object
  can now be used in closures.

- fixed version comparison in pytest.importskip(modname, minverstring)

- fix issue377 by clarifying in the nose-compat docs that pytest
  does not duplicate the unittest-API into the "plain" namespace.

- fix verbose reporting for @mock'd test functions

v2.4.2
-----------------------------------

- on Windows require colorama and a newer py lib so that py.io.TerminalWriter()
  now uses colorama instead of its own ctypes hacks. (fixes issue365)
  thanks Paul Moore for bringing it up.

- fix "-k" matching of tests where "repr" and "attr" and other names would
  cause wrong matches because of an internal implementation quirk
  (don't ask) which is now properly implemented. fixes issue345.

- avoid tmpdir fixture to create too long filenames especially
  when parametrization is used (issue354)

- fix pytest-pep8 and pytest-flakes / pytest interactions
  (collection names in mark plugin was assuming an item always
  has a function which is not true for those plugins etc.)
  Thanks Andi Zeidler.

- introduce node.get_marker/node.add_marker API for plugins
  like pytest-pep8 and pytest-flakes to avoid the messy
  details of the node.keywords  pseudo-dicts.  Adapted
  docs.

- remove attempt to "dup" stdout at startup as it's icky.
  the normal capturing should catch enough possibilities
  of tests messing up standard FDs.

- add pluginmanager.do_configure(config) as a link to
  config.do_configure() for plugin-compatibility

v2.4.1
-----------------------------------

- When using parser.addoption() unicode arguments to the
  "type" keyword should also be converted to the respective types.
  thanks Floris Bruynooghe, @dnozay. (fixes issue360 and issue362)

- fix dotted filename completion when using argcomplete
  thanks Anthon van der Neuth. (fixes issue361)

- fix regression when a 1-tuple ("arg",) is used for specifying
  parametrization (the values of the parametrization were passed
  nested in a tuple).  Thanks Donald Stufft.

- merge doc typo fixes, thanks Andy Dirnberger

v2.4
-----------------------------------

known incompatibilities:

- if calling --genscript from python2.7 or above, you only get a
  standalone script which works on python2.7 or above.  Use Python2.6
  to also get a python2.5 compatible version.

- all xunit-style teardown methods (nose-style, pytest-style,
  unittest-style) will not be called if the corresponding setup method failed,
  see issue322 below.

- the pytest_plugin_unregister hook wasn't ever properly called
  and there is no known implementation of the hook - so it got removed.

- pytest.fixture-decorated functions cannot be generators (i.e. use
  yield) anymore.  This change might be reversed in 2.4.1 if it causes
  unforeseen real-life issues.  However, you can always write and return
  an inner function/generator and change the fixture consumer to iterate
  over the returned generator.  This change was done in lieu of the new
  ``pytest.yield_fixture`` decorator, see below.

new features:

- experimentally introduce a new ``pytest.yield_fixture`` decorator
  which accepts exactly the same parameters as pytest.fixture but
  mandates a ``yield`` statement instead of a ``return statement`` from
  fixture functions.  This allows direct integration with "with-style"
  context managers in fixture functions and generally avoids registering
  of finalization callbacks in favour of treating the "after-yield" as
  teardown code.  Thanks Andreas Pelme, Vladimir Keleshev, Floris
  Bruynooghe, Ronny Pfannschmidt and many others for discussions.

- allow boolean expression directly with skipif/xfail
  if a "reason" is also specified.  Rework skipping documentation
  to recommend "condition as booleans" because it prevents surprises
  when importing markers between modules.  Specifying conditions
  as strings will remain fully supported.

- reporting: color the last line red or green depending if
  failures/errors occurred or everything passed.  thanks Christian
  Theunert.

- make "import pdb ; pdb.set_trace()" work natively wrt capturing (no
  "-s" needed anymore), making ``pytest.set_trace()`` a mere shortcut.

- fix issue181: --pdb now also works on collect errors (and
  on internal errors) .  This was implemented by a slight internal
  refactoring and the introduction of a new hook
  ``pytest_exception_interact`` hook (see next item).

- fix issue341: introduce new experimental hook for IDEs/terminals to
  intercept debugging: ``pytest_exception_interact(node, call, report)``.

- new monkeypatch.setattr() variant to provide a shorter
  invocation for patching out classes/functions from modules:

     monkeypatch.setattr("requests.get", myfunc)

  will replace the "get" function of the "requests" module with ``myfunc``.

- fix issue322: tearDownClass is not run if setUpClass failed. Thanks
  Mathieu Agopian for the initial fix.  Also make all of pytest/nose
  finalizer mimick the same generic behaviour: if a setupX exists and
  fails, don't run teardownX.  This internally introduces a new method
  "node.addfinalizer()" helper which can only be called during the setup
  phase of a node.

- simplify pytest.mark.parametrize() signature: allow to pass a
  CSV-separated string to specify argnames.  For example:
  ``pytest.mark.parametrize("input,expected",  [(1,2), (2,3)])``
  works as well as the previous:
  ``pytest.mark.parametrize(("input", "expected"), ...)``.

- add support for setUpModule/tearDownModule detection, thanks Brian Okken.

- integrate tab-completion on options through use of "argcomplete".
  Thanks Anthon van der Neut for the PR.

- change option names to be hyphen-separated long options but keep the
  old spelling backward compatible.  py.test -h will only show the
  hyphenated version, for example "--collect-only" but "--collectonly"
  will remain valid as well (for backward-compat reasons).  Many thanks to
  Anthon van der Neut for the implementation and to Hynek Schlawack for
  pushing us.

- fix issue 308 - allow to mark/xfail/skip individual parameter sets
  when parametrizing.  Thanks Brianna Laugher.

- call new experimental pytest_load_initial_conftests hook to allow
  3rd party plugins to do something before a conftest is loaded.

Bug fixes:

- fix issue358 - capturing options are now parsed more properly
  by using a new parser.parse_known_args method.

- pytest now uses argparse instead of optparse (thanks Anthon) which
  means that "argparse" is added as a dependency if installing into python2.6
  environments or below.

- fix issue333: fix a case of bad unittest/pytest hook interaction.

- PR27: correctly handle nose.SkipTest during collection.  Thanks
  Antonio Cuni, Ronny Pfannschmidt.

- fix issue355: junitxml puts name="pytest" attribute to testsuite tag.

- fix issue336: autouse fixture in plugins should work again.

- fix issue279: improve object comparisons on assertion failure
  for standard datatypes and recognise collections.abc.  Thanks to
  Brianna Laugher and Mathieu Agopian.

- fix issue317: assertion rewriter support for the is_package method

- fix issue335: document py.code.ExceptionInfo() object returned
  from pytest.raises(), thanks Mathieu Agopian.

- remove implicit distribute_setup support from setup.py.

- fix issue305: ignore any problems when writing pyc files.

- SO-17664702: call fixture finalizers even if the fixture function
  partially failed (finalizers would not always be called before)

- fix issue320 - fix class scope for fixtures when mixed with
  module-level functions.  Thanks Anatloy Bubenkoff.

- you can specify "-q" or "-qq" to get different levels of "quieter"
  reporting (thanks Katarzyna Jachim)

- fix issue300 - Fix order of conftest loading when starting py.test
  in a subdirectory.

- fix issue323 - sorting of many module-scoped arg parametrizations

- make sessionfinish hooks execute with the same cwd-context as at
  session start (helps fix plugin behaviour which write output files
  with relative path such as pytest-cov)

- fix issue316 - properly reference collection hooks in docs

- fix issue 306 - cleanup of -k/-m options to only match markers/test
  names/keywords respectively.  Thanks Wouter van Ackooy.

- improved doctest counting for doctests in python modules --
  files without any doctest items will not show up anymore
  and doctest examples are counted as separate test items.
  thanks Danilo Bellini.

- fix issue245 by depending on the released py-1.4.14
  which fixes py.io.dupfile to work with files with no
  mode. Thanks Jason R. Coombs.

- fix junitxml generation when test output contains control characters,
  addressing issue267, thanks Jaap Broekhuizen

- fix issue338: honor --tb style for setup/teardown errors as well.  Thanks Maho.

- fix issue307 - use yaml.safe_load in example, thanks Mark Eichin.

- better parametrize error messages, thanks Brianna Laugher

- pytest_terminal_summary(terminalreporter) hooks can now use
  ".section(title)" and ".line(msg)" methods to print extra
  information at the end of a test run.

v2.3.5
-----------------------------------

- fix issue169: respect --tb=style with setup/teardown errors as well.

- never consider a fixture function for test function collection

- allow re-running of test items / helps to fix pytest-reruntests plugin
  and also help to keep less fixture/resource references alive

- put captured stdout/stderr into junitxml output even for passing tests
  (thanks Adam Goucher)

- Issue 265 - integrate nose setup/teardown with setupstate
  so it doesnt try to teardown if it did not setup

- issue 271 - dont write junitxml on slave nodes

- Issue 274 - dont try to show full doctest example
  when doctest does not know the example location

- issue 280 - disable assertion rewriting on buggy CPython 2.6.0

- inject "getfixture()" helper to retrieve fixtures from doctests,
  thanks Andreas Zeidler

- issue 259 - when assertion rewriting, be consistent with the default
  source encoding of ASCII on Python 2

- issue 251 - report a skip instead of ignoring classes with init

- issue250 unicode/str mixes in parametrization names and values now works

- issue257, assertion-triggered compilation of source ending in a
  comment line doesn't blow up in python2.5 (fixed through py>=1.4.13.dev6)

- fix --genscript option to generate standalone scripts that also
  work with python3.3 (importer ordering)

- issue171 - in assertion rewriting, show the repr of some
  global variables

- fix option help for "-k"

- move long description of distribution into README.rst

- improve docstring for metafunc.parametrize()

- fix bug where using capsys with pytest.set_trace() in a test
  function would break when looking at capsys.readouterr()

- allow to specify prefixes starting with "_" when
  customizing python_functions test discovery. (thanks Graham Horler)

- improve PYTEST_DEBUG tracing output by puting
  extra data on a new lines with additional indent

- ensure OutcomeExceptions like skip/fail have initialized exception attributes

- issue 260 - don't use nose special setup on plain unittest cases

- fix issue134 - print the collect errors that prevent running specified test items

- fix issue266 - accept unicode in MarkEvaluator expressions

v2.3.4
-----------------------------------

- yielded test functions will now have autouse-fixtures active but
  cannot accept fixtures as funcargs - it's anyway recommended to
  rather use the post-2.0 parametrize features instead of yield, see:
  http://pytest.org/latest/example/parametrize.html
- fix autouse-issue where autouse-fixtures would not be discovered
  if defined in a a/conftest.py file and tests in a/tests/test_some.py
- fix issue226 - LIFO ordering for fixture teardowns
- fix issue224 - invocations with >256 char arguments now work
- fix issue91 - add/discuss package/directory level setups in example
- allow to dynamically define markers via
  item.keywords[...]=assignment integrating with "-m" option
- make "-k" accept an expressions the same as with "-m" so that one
  can write: -k "name1 or name2" etc.  This is a slight incompatibility
  if you used special syntax like "TestClass.test_method" which you now
  need to write as -k "TestClass and test_method" to match a certain
  method in a certain test class.

v2.3.3
-----------------------------------

- fix issue214 - parse modules that contain special objects like e. g.
  flask's request object which blows up on getattr access if no request
  is active. thanks Thomas Waldmann.

- fix issue213 - allow to parametrize with values like numpy arrays that
  do not support an __eq__ operator

- fix issue215 - split test_python.org into multiple files

- fix issue148 - @unittest.skip on classes is now recognized and avoids
  calling setUpClass/tearDownClass, thanks Pavel Repin

- fix issue209 - reintroduce python2.4 support by depending on newer
  pylib which re-introduced statement-finding for pre-AST interpreters

- nose support: only call setup if its a callable, thanks Andrew
  Taumoefolau

- fix issue219 - add py2.4-3.3 classifiers to TROVE list

- in tracebacks *,** arg values are now shown next to normal arguments
  (thanks Manuel Jacob)

- fix issue217 - support mock.patch with pytest's fixtures - note that
  you need either mock-1.0.1 or the python3.3 builtin unittest.mock.

- fix issue127 - improve documentation for pytest_addoption() and
  add a ``config.getoption(name)`` helper function for consistency.

v2.3.2
-----------------------------------

- fix issue208 and fix issue29 use new py version to avoid long pauses
  when printing tracebacks in long modules

- fix issue205 - conftests in subdirs customizing
  pytest_pycollect_makemodule and pytest_pycollect_makeitem
  now work properly

- fix teardown-ordering for parametrized setups

- fix issue127 - better documentation for pytest_addoption
  and related objects.

- fix unittest behaviour: TestCase.runtest only called if there are
  test methods defined

- improve trial support: don't collect its empty
  unittest.TestCase.runTest() method

- "python setup.py test" now works with pytest itself

- fix/improve internal/packaging related bits:

  - exception message check of test_nose.py now passes on python33 as well

  - issue206 - fix test_assertrewrite.py to work when a global
    PYTHONDONTWRITEBYTECODE=1 is present

  - add tox.ini to pytest distribution so that ignore-dirs and others config
    bits are properly distributed for maintainers who run pytest-own tests

v2.3.1
-----------------------------------

- fix issue202 - fix regression: using "self" from fixture functions now
  works as expected (it's the same "self" instance that a test method
  which uses the fixture sees)

- skip pexpect using tests (test_pdb.py mostly) on freebsd* systems
  due to pexpect not supporting it properly (hanging)

- link to web pages from --markers output which provides help for
  pytest.mark.* usage.

v2.3.0
-----------------------------------

- fix issue202 - better automatic names for parametrized test functions
- fix issue139 - introduce @pytest.fixture which allows direct scoping
  and parametrization of funcarg factories.
- fix issue198 - conftest fixtures were not found on windows32 in some
  circumstances with nested directory structures due to path manipulation issues
- fix issue193 skip test functions with were parametrized with empty
  parameter sets
- fix python3.3 compat, mostly reporting bits that previously depended
  on dict ordering
- introduce re-ordering of tests by resource and parametrization setup
  which takes precedence to the usual file-ordering
- fix issue185 monkeypatching time.time does not cause pytest to fail
- fix issue172 duplicate call of pytest.fixture decoratored setup_module
  functions
- fix junitxml=path construction so that if tests change the
  current working directory and the path is a relative path
  it is constructed correctly from the original current working dir.
- fix "python setup.py test" example to cause a proper "errno" return
- fix issue165 - fix broken doc links and mention stackoverflow for FAQ
- catch unicode-issues when writing failure representations
  to terminal to prevent the whole session from crashing
- fix xfail/skip confusion: a skip-mark or an imperative pytest.skip
  will now take precedence before xfail-markers because we
  can't determine xfail/xpass status in case of a skip. see also:
  http://stackoverflow.com/questions/11105828/in-py-test-when-i-explicitly-skip-a-test-that-is-marked-as-xfail-how-can-i-get

- always report installed 3rd party plugins in the header of a test run

- fix issue160: a failing setup of an xfail-marked tests should
  be reported as xfail (not xpass)

- fix issue128: show captured output when capsys/capfd are used

- fix issue179: propperly show the dependency chain of factories

- pluginmanager.register(...) now raises ValueError if the
  plugin has been already registered or the name is taken

- fix issue159: improve http://pytest.org/latest/faq.html
  especially with respect to the "magic" history, also mention
  pytest-django, trial and unittest integration.

- make request.keywords and node.keywords writable.  All descendant
  collection nodes will see keyword values.  Keywords are dictionaries
  containing markers and other info.

- fix issue 178: xml binary escapes are now wrapped in py.xml.raw

- fix issue 176: correctly catch the builtin AssertionError
  even when we replaced AssertionError with a subclass on the
  python level

- factory discovery no longer fails with magic global callables
  that provide no sane __code__ object (mock.call for example)

- fix issue 182: testdir.inprocess_run now considers passed plugins

- fix issue 188: ensure sys.exc_info is clear on python2
                 before calling into a test

- fix issue 191: add unittest TestCase runTest method support
- fix issue 156: monkeypatch correctly handles class level descriptors

- reporting refinements:

  - pytest_report_header now receives a "startdir" so that
    you can use startdir.bestrelpath(yourpath) to show
    nice relative path

  - allow plugins to implement both pytest_report_header and
    pytest_sessionstart (sessionstart is invoked first).

  - don't show deselected reason line if there is none

  - py.test -vv will show all of assert comparisations instead of truncating

v2.2.4
-----------------------------------

- fix error message for rewritten assertions involving the % operator
- fix issue 126: correctly match all invalid xml characters for junitxml
  binary escape
- fix issue with unittest: now @unittest.expectedFailure markers should
  be processed correctly (you can also use @pytest.mark markers)
- document integration with the extended distribute/setuptools test commands
- fix issue 140: propperly get the real functions
  of bound classmethods for setup/teardown_class
- fix issue #141: switch from the deceased paste.pocoo.org to bpaste.net
- fix issue #143: call unconfigure/sessionfinish always when
  configure/sessionstart where called
- fix issue #144: better mangle test ids to junitxml classnames
- upgrade distribute_setup.py to 0.6.27

v2.2.3
----------------------------------------

- fix uploaded package to only include neccesary files

v2.2.2
----------------------------------------

- fix issue101: wrong args to unittest.TestCase test function now
  produce better output
- fix issue102: report more useful errors and hints for when a
  test directory was renamed and some pyc/__pycache__ remain
- fix issue106: allow parametrize to be applied multiple times
  e.g. from module, class and at function level.
- fix issue107: actually perform session scope finalization
- don't check in parametrize if indirect parameters are funcarg names
- add chdir method to monkeypatch funcarg
- fix crash resulting from calling monkeypatch undo a second time
- fix issue115: make --collectonly robust against early failure
  (missing files/directories)
- "-qq --collectonly" now shows only files and the number of tests in them
- "-q --collectonly" now shows test ids
- allow adding of attributes to test reports such that it also works
  with distributed testing (no upgrade of pytest-xdist needed)

v2.2.1
----------------------------------------

- fix issue99 (in pytest and py) internallerrors with resultlog now
  produce better output - fixed by normalizing pytest_internalerror
  input arguments.
- fix issue97 / traceback issues (in pytest and py) improve traceback output
  in conjunction with jinja2 and cython which hack tracebacks
- fix issue93 (in pytest and pytest-xdist) avoid "delayed teardowns":
  the final test in a test node will now run its teardown directly
  instead of waiting for the end of the session. Thanks Dave Hunt for
  the good reporting and feedback.  The pytest_runtest_protocol as well
  as the pytest_runtest_teardown hooks now have "nextitem" available
  which will be None indicating the end of the test run.
- fix collection crash due to unknown-source collected items, thanks
  to Ralf Schmitt (fixed by depending on a more recent pylib)

v2.2.0
----------------------------------------

- fix issue90: introduce eager tearing down of test items so that
  teardown function are called earlier.
- add an all-powerful metafunc.parametrize function which allows to
  parametrize test function arguments in multiple steps and therefore
  from indepdenent plugins and palces.
- add a @pytest.mark.parametrize helper which allows to easily
  call a test function with different argument values
- Add examples to the "parametrize" example page, including a quick port
  of Test scenarios and the new parametrize function and decorator.
- introduce registration for "pytest.mark.*" helpers via ini-files
  or through plugin hooks.  Also introduce a "--strict" option which
  will treat unregistered markers as errors
  allowing to avoid typos and maintain a well described set of markers
  for your test suite.  See exaples at http://pytest.org/latest/mark.html
  and its links.
- issue50: introduce "-m marker" option to select tests based on markers
  (this is a stricter and more predictable version of '-k' in that "-m"
  only matches complete markers and has more obvious rules for and/or
  semantics.
- new feature to help optimizing the speed of your tests:
  --durations=N option for displaying N slowest test calls
  and setup/teardown methods.
- fix issue87: --pastebin now works with python3
- fix issue89: --pdb with unexpected exceptions in doctest work more sensibly
- fix and cleanup pytest's own test suite to not leak FDs
- fix issue83: link to generated funcarg list
- fix issue74: pyarg module names are now checked against imp.find_module false positives
- fix compatibility with twisted/trial-11.1.0 use cases
- simplify Node.listchain
- simplify junitxml output code by relying on py.xml
- add support for skip properties on unittest classes and functions

v2.1.3
----------------------------------------

- fix issue79: assertion rewriting failed on some comparisons in boolops
- correctly handle zero length arguments (a la pytest '')
- fix issue67 / junitxml now contains correct test durations, thanks ronny
- fix issue75 / skipping test failure on jython
- fix issue77 / Allow assertrepr_compare hook to apply to a subset of tests

v2.1.2
----------------------------------------

- fix assertion rewriting on files with windows newlines on some Python versions
- refine test discovery by package/module name (--pyargs), thanks Florian Mayer
- fix issue69 / assertion rewriting fixed on some boolean operations
- fix issue68 / packages now work with assertion rewriting
- fix issue66: use different assertion rewriting caches when the -O option is passed
- don't try assertion rewriting on Jython, use reinterp

v2.1.1
----------------------------------------------

- fix issue64 / pytest.set_trace now works within pytest_generate_tests hooks
- fix issue60 / fix error conditions involving the creation of __pycache__
- fix issue63 / assertion rewriting on inserts involving strings containing '%'
- fix assertion rewriting on calls with a ** arg
- don't cache rewritten modules if bytecode generation is disabled
- fix assertion rewriting in read-only directories
- fix issue59: provide system-out/err tags for junitxml output
- fix issue61: assertion rewriting on boolean operations with 3 or more operands
- you can now build a man page with "cd doc ; make man"

v2.1.0
----------------------------------------------

- fix issue53 call nosestyle setup functions with correct ordering
- fix issue58 and issue59: new assertion code fixes
- merge Benjamin's assertionrewrite branch: now assertions
  for test modules on python 2.6 and above are done by rewriting
  the AST and saving the pyc file before the test module is imported.
  see doc/assert.txt for more info.
- fix issue43: improve doctests with better traceback reporting on
  unexpected exceptions
- fix issue47: timing output in junitxml for test cases is now correct
- fix issue48: typo in MarkInfo repr leading to exception
- fix issue49: avoid confusing error when initizaliation partially fails
- fix issue44: env/username expansion for junitxml file path
- show releaselevel information in test runs for pypy
- reworked doc pages for better navigation and PDF generation
- report KeyboardInterrupt even if interrupted during session startup
- fix issue 35 - provide PDF doc version and download link from index page

v2.0.3
----------------------------------------------

- fix issue38: nicer tracebacks on calls to hooks, particularly early
  configure/sessionstart ones

- fix missing skip reason/meta information in junitxml files, reported
  via http://lists.idyll.org/pipermail/testing-in-python/2011-March/003928.html

- fix issue34: avoid collection failure with "test" prefixed classes
  deriving from object.

- don't require zlib (and other libs) for genscript plugin without
  --genscript actually being used.

- speed up skips (by not doing a full traceback represenation
  internally)

- fix issue37: avoid invalid characters in junitxml's output

v2.0.2
----------------------------------------------

- tackle issue32 - speed up test runs of very quick test functions
  by reducing the relative overhead

- fix issue30 - extended xfail/skipif handling and improved reporting.
  If you have a syntax error in your skip/xfail
  expressions you now get nice error reports.

  Also you can now access module globals from xfail/skipif
  expressions so that this for example works now::

    import pytest
    import mymodule
    @pytest.mark.skipif("mymodule.__version__[0] == "1")
    def test_function():
        pass

  This will not run the test function if the module's version string
  does not start with a "1".  Note that specifying a string instead
  of a boolean expressions allows py.test to report meaningful information
  when summarizing a test run as to what conditions lead to skipping
  (or xfail-ing) tests.

- fix issue28 - setup_method and pytest_generate_tests work together
  The setup_method fixture method now gets called also for
  test function invocations generated from the pytest_generate_tests
  hook.

- fix issue27 - collectonly and keyword-selection (-k) now work together
  Also, if you do "py.test --collectonly -q" you now get a flat list
  of test ids that you can use to paste to the py.test commandline
  in order to execute a particular test.

- fix issue25 avoid reported problems with --pdb and python3.2/encodings output

- fix issue23 - tmpdir argument now works on Python3.2 and WindowsXP
  Starting with Python3.2 os.symlink may be supported. By requiring
  a newer py lib version the py.path.local() implementation acknowledges
  this.

- fixed typos in the docs (thanks Victor Garcia, Brianna Laugher) and particular
  thanks to Laura Creighton who also revieved parts of the documentation.

- fix slighly wrong output of verbose progress reporting for classes
  (thanks Amaury)

- more precise (avoiding of) deprecation warnings for node.Class|Function accesses

- avoid std unittest assertion helper code in tracebacks (thanks Ronny)

v2.0.1
----------------------------------------------

- refine and unify initial capturing so that it works nicely
  even if the logging module is used on an early-loaded conftest.py
  file or plugin.
- allow to omit "()" in test ids to allow for uniform test ids
  as produced by Alfredo's nice pytest.vim plugin.
- fix issue12 - show plugin versions with "--version" and
  "--traceconfig" and also document how to add extra information
  to reporting test header
- fix issue17 (import-* reporting issue on python3) by
  requiring py>1.4.0 (1.4.1 is going to include it)
- fix issue10 (numpy arrays truth checking) by refining
  assertion interpretation in py lib
- fix issue15: make nose compatibility tests compatible
  with python3 (now that nose-1.0 supports python3)
- remove somewhat surprising "same-conftest" detection because
  it ignores conftest.py when they appear in several subdirs.
- improve assertions ("not in"), thanks Floris Bruynooghe
- improve behaviour/warnings when running on top of "python -OO"
  (assertions and docstrings are turned off, leading to potential
  false positives)
- introduce a pytest_cmdline_processargs(args) hook
  to allow dynamic computation of command line arguments.
  This fixes a regression because py.test prior to 2.0
  allowed to set command line options from conftest.py
  files which so far pytest-2.0 only allowed from ini-files now.
- fix issue7: assert failures in doctest modules.
  unexpected failures in doctests will not generally
  show nicer, i.e. within the doctest failing context.
- fix issue9: setup/teardown functions for an xfail-marked
  test will report as xfail if they fail but report as normally
  passing (not xpassing) if they succeed.  This only is true
  for "direct" setup/teardown invocations because teardown_class/
  teardown_module cannot closely relate to a single test.
- fix issue14: no logging errors at process exit
- refinements to "collecting" output on non-ttys
- refine internal plugin registration and --traceconfig output
- introduce a mechanism to prevent/unregister plugins from the
  command line, see http://pytest.org/plugins.html#cmdunregister
- activate resultlog plugin by default
- fix regression wrt yielded tests which due to the
  collection-before-running semantics were not
  setup as with pytest 1.3.4.  Note, however, that
  the recommended and much cleaner way to do test
  parametraization remains the "pytest_generate_tests"
  mechanism, see the docs.

v2.0.0
----------------------------------------------

- pytest-2.0 is now its own package and depends on pylib-2.0
- new ability: python -m pytest / python -m pytest.main ability
- new python invcation: pytest.main(args, plugins) to load
  some custom plugins early.
- try harder to run unittest test suites in a more compatible manner
  by deferring setup/teardown semantics to the unittest package.
  also work harder to run twisted/trial and Django tests which
  should now basically work by default.
- introduce a new way to set config options via ini-style files,
  by default setup.cfg and tox.ini files are searched.  The old
  ways (certain environment variables, dynamic conftest.py reading
  is removed).
- add a new "-q" option which decreases verbosity and prints a more
  nose/unittest-style "dot" output.
- fix issue135 - marks now work with unittest test cases as well
- fix issue126 - introduce py.test.set_trace() to trace execution via
  PDB during the running of tests even if capturing is ongoing.
- fix issue123 - new "python -m py.test" invocation for py.test
  (requires Python 2.5 or above)
- fix issue124 - make reporting more resilient against tests opening
  files on filedescriptor 1 (stdout).
- fix issue109 - sibling conftest.py files will not be loaded.
  (and Directory collectors cannot be customized anymore from a Directory's
  conftest.py - this needs to happen at least one level up).
- introduce (customizable) assertion failure representations and enhance
  output on assertion failures for comparisons and other cases (Floris Bruynooghe)
- nose-plugin: pass through type-signature failures in setup/teardown
  functions instead of not calling them (Ed Singleton)
- remove py.test.collect.Directory (follows from a major refactoring
  and simplification of the collection process)
- majorly reduce py.test core code, shift function/python testing to own plugin
- fix issue88 (finding custom test nodes from command line arg)
- refine 'tmpdir' creation, will now create basenames better associated
  with test names (thanks Ronny)
- "xpass" (unexpected pass) tests don't cause exitcode!=0
- fix issue131 / issue60 - importing doctests in __init__ files used as namespace packages
- fix issue93 stdout/stderr is captured while importing conftest.py
- fix bug: unittest collected functions now also can have "pytestmark"
  applied at class/module level
- add ability to use "class" level for cached_setup helper
- fix strangeness: mark.* objects are now immutable, create new instances

v1.3.4
----------------------------------------------

- fix issue111: improve install documentation for windows
- fix issue119: fix custom collectability of __init__.py as a module
- fix issue116: --doctestmodules work with __init__.py files as well
- fix issue115: unify internal exception passthrough/catching/GeneratorExit
- fix issue118: new --tb=native for presenting cpython-standard exceptions

v1.3.3
----------------------------------------------

- fix issue113: assertion representation problem with triple-quoted strings
  (and possibly other cases)
- make conftest loading detect that a conftest file with the same
  content was already loaded, avoids surprises in nested directory structures
  which can be produced e.g. by Hudson. It probably removes the need to use
  --confcutdir in most cases.
- fix terminal coloring for win32
  (thanks Michael Foord for reporting)
- fix weirdness: make terminal width detection work on stdout instead of stdin
  (thanks Armin Ronacher for reporting)
- remove trailing whitespace in all py/text distribution files

v1.3.2
----------------------------------------------

New features
++++++++++++++++++

- fix issue103:  introduce py.test.raises as context manager, examples::

    with py.test.raises(ZeroDivisionError):
        x = 0
        1 / x

    with py.test.raises(RuntimeError) as excinfo:
        call_something()

    # you may do extra checks on excinfo.value|type|traceback here

  (thanks Ronny Pfannschmidt)

- Funcarg factories can now dynamically apply a marker to a
  test invocation.  This is for example useful if a factory
  provides parameters to a test which are expected-to-fail::

    def pytest_funcarg__arg(request):
        request.applymarker(py.test.mark.xfail(reason="flaky config"))
        ...

    def test_function(arg):
        ...

- improved error reporting on collection and import errors. This makes
  use of a more general mechanism, namely that for custom test item/collect
  nodes ``node.repr_failure(excinfo)`` is now uniformly called so that you can
  override it to return a string error representation of your choice
  which is going to be reported as a (red) string.

- introduce '--junitprefix=STR' option to prepend a prefix
  to all reports in the junitxml file.

Bug fixes / Maintenance
++++++++++++++++++++++++++

- make tests and the ``pytest_recwarn`` plugin in particular fully compatible
  to Python2.7 (if you use the ``recwarn`` funcarg warnings will be enabled so that
  you can properly check for their existence in a cross-python manner).
- refine --pdb: ignore xfailed tests, unify its TB-reporting and
  don't display failures again at the end.
- fix assertion interpretation with the ** operator (thanks Benjamin Peterson)
- fix issue105 assignment on the same line as a failing assertion (thanks Benjamin Peterson)
- fix issue104 proper escaping for test names in junitxml plugin (thanks anonymous)
- fix issue57 -f|--looponfail to work with xpassing tests (thanks Ronny)
- fix issue92 collectonly reporter and --pastebin (thanks Benjamin Peterson)
- fix py.code.compile(source) to generate unique filenames
- fix assertion re-interp problems on PyPy, by defering code
  compilation to the (overridable) Frame.eval class. (thanks Amaury Forgeot)
- fix py.path.local.pyimport() to work with directories
- streamline py.path.local.mkdtemp implementation and usage
- don't print empty lines when showing junitxml-filename
- add optional boolean ignore_errors parameter to py.path.local.remove
- fix terminal writing on win32/python2.4
- py.process.cmdexec() now tries harder to return properly encoded unicode objects
  on all python versions
- install plain py.test/py.which scripts also for Jython, this helps to
  get canonical script paths in virtualenv situations
- make path.bestrelpath(path) return ".", note that when calling
  X.bestrelpath the assumption is that X is a directory.
- make initial conftest discovery ignore "--" prefixed arguments
- fix resultlog plugin when used in an multicpu/multihost xdist situation
  (thanks Jakub Gustak)
- perform distributed testing related reporting in the xdist-plugin
  rather than having dist-related code in the generic py.test
  distribution
- fix homedir detection on Windows
- ship distribute_setup.py version 0.6.13

v1.3.1
---------------------------------------------

New features
++++++++++++++++++

- issue91: introduce new py.test.xfail(reason) helper
  to imperatively mark a test as expected to fail. Can
  be used from within setup and test functions. This is
  useful especially for parametrized tests when certain
  configurations are expected-to-fail.  In this case the
  declarative approach with the @py.test.mark.xfail cannot
  be used as it would mark all configurations as xfail.

- issue102: introduce new --maxfail=NUM option to stop
  test runs after NUM failures.  This is a generalization
  of the '-x' or '--exitfirst' option which is now equivalent
  to '--maxfail=1'.  Both '-x' and '--maxfail' will
  now also print a line near the end indicating the Interruption.

- issue89: allow py.test.mark decorators to be used on classes
  (class decorators were introduced with python2.6) and
  also allow to have multiple markers applied at class/module level
  by specifying a list.

- improve and refine letter reporting in the progress bar:
  .  pass
  f  failed test
  s  skipped tests (reminder: use for dependency/platform mismatch only)
  x  xfailed test (test that was expected to fail)
  X  xpassed test (test that was expected to fail but passed)

  You can use any combination of 'fsxX' with the '-r' extended
  reporting option. The xfail/xpass results will show up as
  skipped tests in the junitxml output - which also fixes
  issue99.

- make py.test.cmdline.main() return the exitstatus instead of raising
  SystemExit and also allow it to be called multiple times.  This of
  course requires that your application and tests are properly teared
  down and don't have global state.

Fixes / Maintenance
++++++++++++++++++++++

- improved traceback presentation:
  - improved and unified reporting for "--tb=short" option
  - Errors during test module imports are much shorter, (using --tb=short style)
  - raises shows shorter more relevant tracebacks
  - --fulltrace now more systematically makes traces longer / inhibits cutting

- improve support for raises and other dynamically compiled code by
  manipulating python's linecache.cache instead of the previous
  rather hacky way of creating custom code objects.  This makes
  it seemlessly work on Jython and PyPy where it previously didn't.

- fix issue96: make capturing more resilient against Control-C
  interruptions (involved somewhat substantial refactoring
  to the underlying capturing functionality to avoid race
  conditions).

- fix chaining of conditional skipif/xfail decorators - so it works now
  as expected to use multiple @py.test.mark.skipif(condition) decorators,
  including specific reporting which of the conditions lead to skipping.

- fix issue95: late-import zlib so that it's not required
  for general py.test startup.

- fix issue94: make reporting more robust against bogus source code
  (and internally be more careful when presenting unexpected byte sequences)


v1.3.0
---------------------------------------------

- deprecate --report option in favour of a new shorter and easier to
  remember -r option: it takes a string argument consisting of any
  combination of 'xfsX' characters.  They relate to the single chars
  you see during the dotted progress printing and will print an extra line
  per test at the end of the test run.  This extra line indicates the exact
  position or test ID that you directly paste to the py.test cmdline in order
  to re-run a particular test.

- allow external plugins to register new hooks via the new
  pytest_addhooks(pluginmanager) hook.  The new release of
  the pytest-xdist plugin for distributed and looponfailing
  testing requires this feature.

- add a new pytest_ignore_collect(path, config) hook to allow projects and
  plugins to define exclusion behaviour for their directory structure -
  for example you may define in a conftest.py this method::

        def pytest_ignore_collect(path):
            return path.check(link=1)

  to prevent even a collection try of any tests in symlinked dirs.

- new pytest_pycollect_makemodule(path, parent) hook for
  allowing customization of the Module collection object for a
  matching test module.

- extend and refine xfail mechanism:
  ``@py.test.mark.xfail(run=False)`` do not run the decorated test
  ``@py.test.mark.xfail(reason="...")`` prints the reason string in xfail summaries
  specifiying ``--runxfail`` on command line virtually ignores xfail markers

- expose (previously internal) commonly useful methods:
  py.io.get_terminal_with() -> return terminal width
  py.io.ansi_print(...) -> print colored/bold text on linux/win32
  py.io.saferepr(obj) -> return limited representation string

- expose test outcome related exceptions as py.test.skip.Exception,
  py.test.raises.Exception etc., useful mostly for plugins
  doing special outcome interpretation/tweaking

- (issue85) fix junitxml plugin to handle tests with non-ascii output

- fix/refine python3 compatibility (thanks Benjamin Peterson)

- fixes for making the jython/win32 combination work, note however:
  jython2.5.1/win32 does not provide a command line launcher, see
  http://bugs.jython.org/issue1491 . See pylib install documentation
  for how to work around.

- fixes for handling of unicode exception values and unprintable objects

- (issue87) fix unboundlocal error in assertionold code

- (issue86) improve documentation for looponfailing

- refine IO capturing: stdin-redirect pseudo-file now has a NOP close() method

- ship distribute_setup.py version 0.6.10

- added links to the new capturelog and coverage plugins


v1.2.0
---------------------------------------------

- refined usage and options for "py.cleanup"::

    py.cleanup     # remove "*.pyc" and "*$py.class" (jython) files
    py.cleanup -e .swp -e .cache # also remove files with these extensions
    py.cleanup -s  # remove "build" and "dist" directory next to setup.py files
    py.cleanup -d  # also remove empty directories
    py.cleanup -a  # synonym for "-s -d -e 'pip-log.txt'"
    py.cleanup -n  # dry run, only show what would be removed

- add a new option "py.test --funcargs" which shows available funcargs
  and their help strings (docstrings on their respective factory function)
  for a given test path

- display a short and concise traceback if a funcarg lookup fails

- early-load "conftest.py" files in non-dot first-level sub directories.
  allows to conveniently keep and access test-related options in a ``test``
  subdir and still add command line options.

- fix issue67: new super-short traceback-printing option: "--tb=line" will print a single line for each failing (python) test indicating its filename, lineno and the failure value

- fix issue78: always call python-level teardown functions even if the
  according setup failed.  This includes refinements for calling setup_module/class functions
  which will now only be called once instead of the previous behaviour where they'd be called
  multiple times if they raise an exception (including a Skipped exception).  Any exception
  will be re-corded and associated with all tests in the according module/class scope.

- fix issue63: assume <40 columns to be a bogus terminal width, default to 80

- fix pdb debugging to be in the correct frame on raises-related errors

- update apipkg.py to fix an issue where recursive imports might
  unnecessarily break importing

- fix plugin links

v1.1.1
---------------------------------------------

- moved dist/looponfailing from py.test core into a new
  separately released pytest-xdist plugin.

- new junitxml plugin: --junitxml=path will generate a junit style xml file
  which is processable e.g. by the Hudson CI system.

- new option: --genscript=path will generate a standalone py.test script
  which will not need any libraries installed.  thanks to Ralf Schmitt.

- new option: --ignore will prevent specified path from collection.
  Can be specified multiple times.

- new option: --confcutdir=dir will make py.test only consider conftest
  files that are relative to the specified dir.

- new funcarg: "pytestconfig" is the pytest config object for access
  to command line args and can now be easily used in a test.

- install 'py.test' and `py.which` with a ``-$VERSION`` suffix to
  disambiguate between Python3, python2.X, Jython and PyPy installed versions.

- new "pytestconfig" funcarg allows access to test config object

- new "pytest_report_header" hook can return additional lines
  to be displayed at the header of a test run.

- (experimental) allow "py.test path::name1::name2::..." for pointing
  to a test within a test collection directly.  This might eventually
  evolve as a full substitute to "-k" specifications.

- streamlined plugin loading: order is now as documented in
  customize.html: setuptools, ENV, commandline, conftest.
  also setuptools entry point names are turned to canonical namees ("pytest_*")

- automatically skip tests that need 'capfd' but have no os.dup

- allow pytest_generate_tests to be defined in classes as well

- deprecate usage of 'disabled' attribute in favour of pytestmark
- deprecate definition of Directory, Module, Class and Function nodes
  in conftest.py files.  Use pytest collect hooks instead.

- collection/item node specific runtest/collect hooks are only called exactly
  on matching conftest.py files, i.e. ones which are exactly below
  the filesystem path of an item

- change: the first pytest_collect_directory hook to return something
  will now prevent further hooks to be called.

- change: figleaf plugin now requires --figleaf to run.  Also
  change its long command line options to be a bit shorter (see py.test -h).

- change: pytest doctest plugin is now enabled by default and has a
  new option --doctest-glob to set a pattern for file matches.

- change: remove internal py._* helper vars, only keep py._pydir

- robustify capturing to survive if custom pytest_runtest_setup
  code failed and prevented the capturing setup code from running.

- make py.test.* helpers provided by default plugins visible early -
  works transparently both for pydoc and for interactive sessions
  which will regularly see e.g. py.test.mark and py.test.importorskip.

- simplify internal plugin manager machinery
- simplify internal collection tree by introducing a RootCollector node

- fix assert reinterpreation that sees a call containing "keyword=..."

- fix issue66: invoke pytest_sessionstart and pytest_sessionfinish
  hooks on slaves during dist-testing, report module/session teardown
  hooks correctly.

- fix issue65: properly handle dist-testing if no
  execnet/py lib installed remotely.

- skip some install-tests if no execnet is available

- fix docs, fix internal bin/ script generation


v1.1.0
---------------------------------------------

- introduce automatic plugin registration via 'pytest11'
  entrypoints via setuptools' pkg_resources.iter_entry_points

- fix py.test dist-testing to work with execnet >= 1.0.0b4

- re-introduce py.test.cmdline.main() for better backward compatibility

- svn paths: fix a bug with path.check(versioned=True) for svn paths,
  allow '%' in svn paths, make svnwc.update() default to interactive mode
  like in 1.0.x and add svnwc.update(interactive=False) to inhibit interaction.

- refine distributed tarball to contain test and no pyc files

- try harder to have deprecation warnings for py.compat.* accesses
  report a correct location

v1.0.2
---------------------------------------------

* adjust and improve docs

* remove py.rest tool and internal namespace - it was
  never really advertised and can still be used with
  the old release if needed.  If there is interest
  it could be revived into its own tool i guess.

* fix issue48 and issue59: raise an Error if the module
  from an imported test file does not seem to come from
  the filepath - avoids "same-name" confusion that has
  been reported repeatedly

* merged Ronny's nose-compatibility hacks: now
  nose-style setup_module() and setup() functions are
  supported

* introduce generalized py.test.mark function marking

* reshuffle / refine command line grouping

* deprecate parser.addgroup in favour of getgroup which creates option group

* add --report command line option that allows to control showing of skipped/xfailed sections

* generalized skipping: a new way to mark python functions with skipif or xfail
  at function, class and modules level based on platform or sys-module attributes.

* extend py.test.mark decorator to allow for positional args

* introduce and test "py.cleanup -d" to remove empty directories

* fix issue #59 - robustify unittest test collection

* make bpython/help interaction work by adding an __all__ attribute
  to ApiModule, cleanup initpkg

* use MIT license for pylib, add some contributors

* remove py.execnet code and substitute all usages with 'execnet' proper

* fix issue50 - cached_setup now caches more to expectations
  for test functions with multiple arguments.

* merge Jarko's fixes, issue #45 and #46

* add the ability to specify a path for py.lookup to search in

* fix a funcarg cached_setup bug probably only occuring
  in distributed testing and "module" scope with teardown.

* many fixes and changes for making the code base python3 compatible,
  many thanks to Benjamin Peterson for helping with this.

* consolidate builtins implementation to be compatible with >=2.3,
  add helpers to ease keeping 2 and 3k compatible code

* deprecate py.compat.doctest|subprocess|textwrap|optparse

* deprecate py.magic.autopath, remove py/magic directory

* move pytest assertion handling to py/code and a pytest_assertion
  plugin, add "--no-assert" option, deprecate py.magic namespaces
  in favour of (less) py.code ones.

* consolidate and cleanup py/code classes and files

* cleanup py/misc, move tests to bin-for-dist

* introduce delattr/delitem/delenv methods to py.test's monkeypatch funcarg

* consolidate py.log implementation, remove old approach.

* introduce py.io.TextIO and py.io.BytesIO for distinguishing between
  text/unicode and byte-streams (uses underlying standard lib io.*
  if available)

* make py.unittest_convert helper script available which converts "unittest.py"
  style files into the simpler assert/direct-test-classes py.test/nosetests
  style.  The script was written by Laura Creighton.

* simplified internal localpath implementation

v1.0.2
-------------------------------------------

* fixing packaging issues, triggered by fedora redhat packaging,
  also added doc, examples and contrib dirs to the tarball.

* added a documentation link to the new django plugin.

v1.0.1
-------------------------------------------

* added a 'pytest_nose' plugin which handles nose.SkipTest,
  nose-style function/method/generator setup/teardown and
  tries to report functions correctly.

* capturing of unicode writes or encoded strings to sys.stdout/err
  work better, also terminalwriting was adapted and somewhat
  unified between windows and linux.

* improved documentation layout and content a lot

* added a "--help-config" option to show conftest.py / ENV-var names for
  all longopt cmdline options, and some special conftest.py variables.
  renamed 'conf_capture' conftest setting to 'option_capture' accordingly.

* fix issue #27: better reporting on non-collectable items given on commandline
  (e.g. pyc files)

* fix issue #33: added --version flag (thanks Benjamin Peterson)

* fix issue #32: adding support for "incomplete" paths to wcpath.status()

* "Test" prefixed classes are *not* collected by default anymore if they
  have an __init__ method

* monkeypatch setenv() now accepts a "prepend" parameter

* improved reporting of collection error tracebacks

* simplified multicall mechanism and plugin architecture,
  renamed some internal methods and argnames

v1.0.0
-------------------------------------------

* more terse reporting try to show filesystem path relatively to current dir
* improve xfail output a bit

v1.0.0b9
-------------------------------------------

* cleanly handle and report final teardown of test setup

* fix svn-1.6 compat issue with py.path.svnwc().versioned()
  (thanks Wouter Vanden Hove)

* setup/teardown or collection problems now show as ERRORs
  or with big "E"'s in the progress lines.  they are reported
  and counted separately.

* dist-testing: properly handle test items that get locally
  collected but cannot be collected on the remote side - often
  due to platform/dependency reasons

* simplified py.test.mark API - see keyword plugin documentation

* integrate better with logging: capturing now by default captures
  test functions and their immediate setup/teardown in a single stream

* capsys and capfd funcargs now have a readouterr() and a close() method
  (underlyingly py.io.StdCapture/FD objects are used which grew a
  readouterr() method as well to return snapshots of captured out/err)

* make assert-reinterpretation work better with comparisons not
  returning bools (reported with numpy from thanks maciej fijalkowski)

* reworked per-test output capturing into the pytest_iocapture.py plugin
  and thus removed capturing code from config object

* item.repr_failure(excinfo) instead of item.repr_failure(excinfo, outerr)


v1.0.0b8
-------------------------------------------

* pytest_unittest-plugin is now enabled by default

* introduced pytest_keyboardinterrupt hook and
  refined pytest_sessionfinish hooked, added tests.

* workaround a buggy logging module interaction ("closing already closed
  files").  Thanks to Sridhar Ratnakumar for triggering.

* if plugins use "py.test.importorskip" for importing
  a dependency only a warning will be issued instead
  of exiting the testing process.

* many improvements to docs:
  - refined funcargs doc , use the term "factory" instead of "provider"
  - added a new talk/tutorial doc page
  - better download page
  - better plugin docstrings
  - added new plugins page and automatic doc generation script

* fixed teardown problem related to partially failing funcarg setups
  (thanks MrTopf for reporting), "pytest_runtest_teardown" is now
  always invoked even if the "pytest_runtest_setup" failed.

* tweaked doctest output for docstrings in py modules,
  thanks Radomir.

v1.0.0b7
-------------------------------------------

* renamed py.test.xfail back to py.test.mark.xfail to avoid
  two ways to decorate for xfail

* re-added py.test.mark decorator for setting keywords on functions
  (it was actually documented so removing it was not nice)

* remove scope-argument from request.addfinalizer() because
  request.cached_setup has the scope arg. TOOWTDI.

* perform setup finalization before reporting failures

* apply modified patches from Andreas Kloeckner to allow
  test functions to have no func_code (#22) and to make
  "-k" and function keywords work  (#20)

* apply patch from Daniel Peolzleithner (issue #23)

* resolve issue #18, multiprocessing.Manager() and
  redirection clash

* make __name__ == "__channelexec__" for remote_exec code

v1.0.0b3
-------------------------------------------

* plugin classes are removed: one now defines
  hooks directly in conftest.py or global pytest_*.py
  files.

* added new pytest_namespace(config) hook that allows
  to inject helpers directly to the py.test.* namespace.

* documented and refined many hooks

* added new style of generative tests via
  pytest_generate_tests hook that integrates
  well with function arguments.


v1.0.0b1
-------------------------------------------

* introduced new "funcarg" setup method,
  see doc/test/funcarg.txt

* introduced plugin architecuture and many
  new py.test plugins, see
  doc/test/plugins.txt

* teardown_method is now guaranteed to get
  called after a test method has run.

* new method: py.test.importorskip(mod,minversion)
  will either import or call py.test.skip()

* completely revised internal py.test architecture

* new py.process.ForkedFunc object allowing to
  fork execution of a function to a sub process
  and getting a result back.

XXX lots of things missing here XXX

v0.9.2
-------------------------------------------

* refined installation and metadata, created new setup.py,
  now based on setuptools/ez_setup (thanks to Ralf Schmitt
  for his support).

* improved the way of making py.* scripts available in
  windows environments, they are now added to the
  Scripts directory as ".cmd" files.

* py.path.svnwc.status() now is more complete and
  uses xml output from the 'svn' command if available
  (Guido Wesdorp)

* fix for py.path.svn* to work with svn 1.5
  (Chris Lamb)

* fix path.relto(otherpath) method on windows to
  use normcase for checking if a path is relative.

* py.test's traceback is better parseable from editors
  (follows the filenames:LINENO: MSG convention)
  (thanks to Osmo Salomaa)

* fix to javascript-generation, "py.test --runbrowser"
  should work more reliably now

* removed previously accidentally added
  py.test.broken and py.test.notimplemented helpers.

* there now is a py.__version__ attribute

v0.9.1
-------------------------------------------

This is a fairly complete list of v0.9.1, which can
serve as a reference for developers.

* allowing + signs in py.path.svn urls [39106]
* fixed support for Failed exceptions without excinfo in py.test [39340]
* added support for killing processes for Windows (as well as platforms that
  support os.kill) in py.misc.killproc [39655]
* added setup/teardown for generative tests to py.test [40702]
* added detection of FAILED TO LOAD MODULE to py.test [40703, 40738, 40739]
* fixed problem with calling .remove() on wcpaths of non-versioned files in
  py.path [44248]
* fixed some import and inheritance issues in py.test [41480, 44648, 44655]
* fail to run greenlet tests when pypy is available, but without stackless
  [45294]
* small fixes in rsession tests [45295]
* fixed issue with 2.5 type representations in py.test [45483, 45484]
* made that internal reporting issues displaying is done atomically in py.test
  [45518]
* made that non-existing files are igored by the py.lookup script [45519]
* improved exception name creation in py.test [45535]
* made that less threads are used in execnet [merge in 45539]
* removed lock required for atomical reporting issue displaying in py.test
  [45545]
* removed globals from execnet [45541, 45547]
* refactored cleanup mechanics, made that setDaemon is set to 1 to make atexit
  get called in 2.5 (py.execnet) [45548]
* fixed bug in joining threads in py.execnet's servemain [45549]
* refactored py.test.rsession tests to not rely on exact output format anymore
  [45646]
* using repr() on test outcome [45647]
* added 'Reason' classes for py.test.skip() [45648, 45649]
* killed some unnecessary sanity check in py.test.collect [45655]
* avoid using os.tmpfile() in py.io.fdcapture because on Windows it's only
  usable by Administrators [45901]
* added support for locking and non-recursive commits to py.path.svnwc [45994]
* locking files in py.execnet to prevent CPython from segfaulting [46010]
* added export() method to py.path.svnurl
* fixed -d -x in py.test [47277]
* fixed argument concatenation problem in py.path.svnwc [49423]
* restore py.test behaviour that it exits with code 1 when there are failures
  [49974]
* don't fail on html files that don't have an accompanying .txt file [50606]
* fixed 'utestconvert.py < input' [50645]
* small fix for code indentation in py.code.source [50755]
* fix _docgen.py documentation building [51285]
* improved checks for source representation of code blocks in py.test [51292]
* added support for passing authentication to py.path.svn* objects [52000,
  52001]
* removed sorted() call for py.apigen tests in favour of [].sort() to support
  Python 2.3 [52481]<|MERGE_RESOLUTION|>--- conflicted
+++ resolved
@@ -1,4 +1,3 @@
-<<<<<<< HEAD
 2.7.0.dev (compared to 2.6.4)
 -----------------------------
 
@@ -35,8 +34,6 @@
  for test discovery, as discussed in issue600. Thanks Ldiary Translations.
 
 
-=======
->>>>>>> 74931662
 2.6.4
 ----------
 
@@ -60,10 +57,12 @@
 
 - fix issue614: fixed pastebin support.
 
-<<<<<<< HEAD
-=======
-
->>>>>>> 74931662
+
+- fix issue620: add explanation in the --genscript target about what
+  the binary blob means. Thanks Dinu Gherman.
+
+- fix issue614: fixed pastebin support.
+
 2.6.3
 -----------
 
